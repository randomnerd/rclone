--- conflicted
+++ resolved
@@ -339,11 +339,8 @@
 
 //sys	ioctl(fd int, req uint, arg uintptr) (err error)
 
-<<<<<<< HEAD
-=======
 //sys   sysctl(mib []_C_int, old *byte, oldlen *uintptr, new *byte, newlen uintptr) (err error) = SYS_SYSCTL
 
->>>>>>> e14d968f
 func Uname(uname *Utsname) error {
 	mib := []_C_int{CTL_KERN, KERN_OSTYPE}
 	n := unsafe.Sizeof(uname.Sysname)
