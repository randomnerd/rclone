--- conflicted
+++ resolved
@@ -190,10 +190,7 @@
 #include <linux/can.h>
 #include <linux/capability.h>
 #include <linux/cryptouser.h>
-<<<<<<< HEAD
-=======
 #include <linux/devlink.h>
->>>>>>> e14d968f
 #include <linux/errqueue.h>
 #include <linux/falloc.h>
 #include <linux/fanotify.h>
@@ -528,10 +525,7 @@
 		$2 ~ /^(HDIO|WIN|SMART)_/ ||
 		$2 ~ /^CRYPTO_/ ||
 		$2 ~ /^TIPC_/ ||
-<<<<<<< HEAD
-=======
 		$2 ~ /^DEVLINK_/ ||
->>>>>>> e14d968f
 		$2 !~ "WMESGLEN" &&
 		$2 ~ /^W[A-Z0-9]+$/ ||
 		$2 ~/^PPPIOC/ ||
